--- conflicted
+++ resolved
@@ -56,15 +56,7 @@
             // Ensure minimum window size is applied.
             this.minSize = MinSize;
 
-<<<<<<< HEAD
-            _psxData = DataStorage.LoadData();
-            selectedResolution = _psxData.OutputResolution;
-            dualBuffering = _psxData.DualBuffering;
-            verticalLayout = _psxData.VerticalBuffering;
-            prohibitedAreas = _psxData.ProhibitedAreas;
-=======
             _psxData = Utils.LoadData(out selectedResolution, out dualBuffering, out verticalLayout, out prohibitedAreas);
->>>>>>> c356649a
         }
 
         /// <summary>
