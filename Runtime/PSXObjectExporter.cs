--- conflicted
+++ resolved
@@ -8,12 +8,8 @@
     [RequireComponent(typeof(Renderer))]
     public class PSXObjectExporter : MonoBehaviour
     {
-<<<<<<< HEAD
-        public PSXBPP BitDepth = PSXBPP.TEX_8BIT; // Defines the bit depth of the texture (e.g., 4BPP, 8BPP)
         public LuaFile luaFile;
 
-=======
->>>>>>> f7031ddc
         public List<PSXTexture2D> Textures { get; set; } = new List<PSXTexture2D>(); // Stores the converted PlayStation-style texture
         public PSXMesh Mesh { get; set; } // Stores the converted PlayStation-style mesh
         [Header("Export Settings")]
