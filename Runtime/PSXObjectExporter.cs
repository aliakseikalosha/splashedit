using System.Collections.Generic;
using UnityEngine;

namespace SplashEdit.RuntimeCode
{
    [RequireComponent(typeof(MeshFilter))]
    [RequireComponent(typeof(Renderer))]
    public class PSXObjectExporter : MonoBehaviour
    {
        public PSXBPP BitDepth = PSXBPP.TEX_8BIT; // Defines the bit depth of the texture (e.g., 4BPP, 8BPP)

<<<<<<< HEAD
        [HideInInspector]
        public List<PSXTexture2D> Textures = new List<PSXTexture2D>(); // Stores the converted PlayStation-style texture

        [HideInInspector]
        public PSXMesh Mesh; // Stores the converted PlayStation-style mesh
=======
        public PSXTexture2D Texture { get; set; } // Stores the converted PlayStation-style texture
        public PSXMesh Mesh { get; set; } // Stores the converted PlayStation-style mesh
>>>>>>> c356649a

        public bool PreviewNormals = false;
        public float normalPreviewLength = 0.5f; // Length of the normal lines

        private void OnDrawGizmos()
        {

            if (PreviewNormals)
            {
                MeshFilter filter = GetComponent<MeshFilter>();

                if (filter != null)
                {

                    Mesh mesh = filter.sharedMesh;
                    Vector3[] vertices = mesh.vertices;
                    Vector3[] normals = mesh.normals;

                    Gizmos.color = Color.green; // Normal color

                    for (int i = 0; i < vertices.Length; i++)
                    {
                        Vector3 worldVertex = transform.TransformPoint(vertices[i]); // Convert to world space
                        Vector3 worldNormal = transform.TransformDirection(normals[i]); // Transform normal to world space

                        Gizmos.DrawLine(worldVertex, worldVertex + worldNormal * normalPreviewLength);
                    }
                }

            }
        }


        /// <summary>
        /// Converts the object's material texture into a PlayStation-compatible texture.
        /// </summary>
        /// 
        public void CreatePSXTextures2D()
        {
            Renderer renderer = GetComponent<Renderer>();
<<<<<<< HEAD
            if (renderer != null)
            {
                Material[] materials = renderer.sharedMaterials;
                Textures = new List<PSXTexture2D>(); // Ensure the list is initialized

                foreach (Material mat in materials)
                {
                    if (mat != null && mat.mainTexture != null)
                    {
                        Texture mainTexture = mat.mainTexture;
                        Texture2D tex2D = null;

                        // Check if it's already a Texture2D
                        if (mainTexture is Texture2D existingTex2D)
                        {
                            tex2D = existingTex2D;
                        }
                        else
                        {
                            // If not a Texture2D, try to convert
                            tex2D = ConvertToTexture2D(mainTexture);
                        }

                        if (tex2D != null)
                        {
                            PSXTexture2D tex = PSXTexture2D.CreateFromTexture2D(tex2D, BitDepth);
                            tex.OriginalTexture = tex2D; // Store reference to the original texture
                            Textures.Add(tex);
                        }
                    }
                }
=======
            if (renderer.sharedMaterial != null && renderer.sharedMaterial.mainTexture is Texture2D texture)
            {
                if (Texture == null || Texture.NeedUpdate(BitDepth, texture))
                {
                    Texture = PSXTexture2D.CreateFromTexture2D(texture, BitDepth);
                    Texture.OriginalTexture = texture; // Stores reference to the original texture
                }
            }
            else
            {
                //TODO: Better handle object with default texture
                Texture = new PSXTexture2D()
                {
                    BitDepth = BitDepth,
                    Width = 0,
                    Height = 0,
                };
                Texture.OriginalTexture = null;
>>>>>>> c356649a
            }
        }

        private Texture2D ConvertToTexture2D(Texture texture)
        {
            // Create a new Texture2D with the same dimensions and format
            Texture2D texture2D = new Texture2D(texture.width, texture.height, TextureFormat.RGBA32, false);

            // Read the texture pixels
            RenderTexture currentActiveRT = RenderTexture.active;
            RenderTexture.active = texture as RenderTexture;

            texture2D.ReadPixels(new Rect(0, 0, texture.width, texture.height), 0, 0);
            texture2D.Apply();

            RenderTexture.active = currentActiveRT;

            return texture2D;
        }
        /// <summary>
        /// Converts the object's mesh into a PlayStation-compatible mesh.
        /// </summary>
        public void CreatePSXMesh(float GTEScaling)
        {
<<<<<<< HEAD
            Renderer renderer = GetComponent<Renderer>();
            if (renderer != null)
            {
                Mesh = PSXMesh.CreateFromUnityRenderer(renderer, GTEScaling, transform, Textures);
=======
            MeshFilter meshFilter = GetComponent<MeshFilter>();
            if (gameObject.isStatic)
            {
                // Static meshes take object transformation into account
                Mesh = PSXMesh.CreateFromUnityMesh(meshFilter.sharedMesh, Texture.Width, Texture.Height, transform);
            }
            else
            {
                // Dynamic meshes do not consider object transformation
                Mesh = PSXMesh.CreateFromUnityMesh(meshFilter.sharedMesh, Texture.Width, Texture.Height);
>>>>>>> c356649a
            }
        }
    }
}<|MERGE_RESOLUTION|>--- conflicted
+++ resolved
@@ -9,16 +9,9 @@
     {
         public PSXBPP BitDepth = PSXBPP.TEX_8BIT; // Defines the bit depth of the texture (e.g., 4BPP, 8BPP)
 
-<<<<<<< HEAD
-        [HideInInspector]
-        public List<PSXTexture2D> Textures = new List<PSXTexture2D>(); // Stores the converted PlayStation-style texture
+        public List<PSXTexture2D> Textures { get; set; } = new List<PSXTexture2D>(); // Stores the converted PlayStation-style texture
+        public PSXMesh Mesh { get; set; } // Stores the converted PlayStation-style mesh
 
-        [HideInInspector]
-        public PSXMesh Mesh; // Stores the converted PlayStation-style mesh
-=======
-        public PSXTexture2D Texture { get; set; } // Stores the converted PlayStation-style texture
-        public PSXMesh Mesh { get; set; } // Stores the converted PlayStation-style mesh
->>>>>>> c356649a
 
         public bool PreviewNormals = false;
         public float normalPreviewLength = 0.5f; // Length of the normal lines
@@ -59,7 +52,6 @@
         public void CreatePSXTextures2D()
         {
             Renderer renderer = GetComponent<Renderer>();
-<<<<<<< HEAD
             if (renderer != null)
             {
                 Material[] materials = renderer.sharedMaterials;
@@ -91,14 +83,6 @@
                         }
                     }
                 }
-=======
-            if (renderer.sharedMaterial != null && renderer.sharedMaterial.mainTexture is Texture2D texture)
-            {
-                if (Texture == null || Texture.NeedUpdate(BitDepth, texture))
-                {
-                    Texture = PSXTexture2D.CreateFromTexture2D(texture, BitDepth);
-                    Texture.OriginalTexture = texture; // Stores reference to the original texture
-                }
             }
             else
             {
@@ -110,7 +94,6 @@
                     Height = 0,
                 };
                 Texture.OriginalTexture = null;
->>>>>>> c356649a
             }
         }
 
@@ -135,23 +118,15 @@
         /// </summary>
         public void CreatePSXMesh(float GTEScaling)
         {
-<<<<<<< HEAD
             Renderer renderer = GetComponent<Renderer>();
             if (renderer != null)
             {
                 Mesh = PSXMesh.CreateFromUnityRenderer(renderer, GTEScaling, transform, Textures);
-=======
-            MeshFilter meshFilter = GetComponent<MeshFilter>();
-            if (gameObject.isStatic)
-            {
-                // Static meshes take object transformation into account
-                Mesh = PSXMesh.CreateFromUnityMesh(meshFilter.sharedMesh, Texture.Width, Texture.Height, transform);
             }
             else
             {
                 // Dynamic meshes do not consider object transformation
                 Mesh = PSXMesh.CreateFromUnityMesh(meshFilter.sharedMesh, Texture.Width, Texture.Height);
->>>>>>> c356649a
             }
         }
     }
