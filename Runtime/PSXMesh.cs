using System.Collections.Generic;
using System.Linq;
using UnityEngine;
using UnityEngine.Diagnostics;

namespace SplashEdit.RuntimeCode
{
    /// <summary>
    /// Represents a vertex formatted for the PSX (PlayStation) style rendering.
    /// </summary>
    public struct PSXVertex
    {
        // Position components in fixed-point format.
        public short vx, vy, vz;
        // Normal vector components in fixed-point format.
        public short nx, ny, nz;
        // Texture coordinates.
        public byte u, v;
        // Vertex color components.
        public byte r, g, b;
    }

    /// <summary>
    /// Represents a triangle defined by three PSX vertices.
    /// </summary>
    public struct Tri
    {
        public PSXVertex v0;
        public PSXVertex v1;
        public PSXVertex v2;

        public PSXTexture2D Texture;
    }

    /// <summary>
    /// A mesh structure that holds a list of triangles converted from a Unity mesh into the PSX format.
    /// </summary>
    [System.Serializable]
    public class PSXMesh
    {
        public List<Tri> Triangles;

        private static Vector3[] RecalculateSmoothNormals(Mesh mesh)
        {
            Vector3[] normals = new Vector3[mesh.vertexCount];
            Dictionary<Vector3, List<int>> vertexMap = new Dictionary<Vector3, List<int>>();

            for (int i = 0; i < mesh.vertexCount; i++)
            {
                Vector3 vertex = mesh.vertices[i];
                if (!vertexMap.ContainsKey(vertex))
                {
                    vertexMap[vertex] = new List<int>();
                }
                vertexMap[vertex].Add(i);
            }

            foreach (var kvp in vertexMap)
            {
                Vector3 smoothNormal = Vector3.zero;
                foreach (int index in kvp.Value)
                {
                    smoothNormal += mesh.normals[index];
                }
                smoothNormal.Normalize();

                foreach (int index in kvp.Value)
                {
                    normals[index] = smoothNormal;
                }
            }

            return normals;
        }


        /// <summary>
        /// Creates a PSXMesh from a Unity Mesh by converting its vertices, normals, UVs, and applying shading.
        /// </summary>
        /// <param name="mesh">The Unity mesh to convert.</param>
        /// <param name="textureWidth">Width of the texture (default is 256).</param>
        /// <param name="textureHeight">Height of the texture (default is 256).</param>
        /// <param name="transform">Optional transform to convert vertices to world space.</param>
        /// <returns>A new PSXMesh containing the converted triangles.</returns>
        public static PSXMesh CreateFromUnityRenderer(Renderer renderer, float GTEScaling, Transform transform, List<PSXTexture2D> textures)
        {
            PSXMesh psxMesh = new PSXMesh { Triangles = new List<Tri>() };

            // Get materials and mesh.
            Material[] materials = renderer.sharedMaterials;
            Mesh mesh = renderer.GetComponent<MeshFilter>().sharedMesh;

            // Iterate over each submesh.
            for (int submeshIndex = 0; submeshIndex < materials.Length; submeshIndex++)
            {
                // Get the triangles for this submesh.
                int[] submeshTriangles = mesh.GetTriangles(submeshIndex);

                // Get the material for this submesh.
                Material material = materials[submeshIndex];

                // Get the corresponding texture for this material (assume mainTexture).
                Texture2D texture = material.mainTexture as Texture2D;
                PSXTexture2D psxTexture = null;

                if (texture != null)
                {
                    // Find the corresponding PSX texture based on the Unity texture.
                    psxTexture = textures.FirstOrDefault(t => t.OriginalTexture == texture);
                }

                if (psxTexture == null)
                {
                    continue;
                }

                // Get mesh data arrays.
                Vector3[] vertices = mesh.vertices;
                Vector3[] normals =  mesh.normals;// Assuming this function recalculates normals
                Vector3[] smoothNormals = RecalculateSmoothNormals(mesh);
                Vector2[] uv = mesh.uv;

                // Iterate through the triangles of the submesh.
                for (int i = 0; i < submeshTriangles.Length; i += 3)
                {
                    int vid0 = submeshTriangles[i];
                    int vid1 = submeshTriangles[i + 1];
                    int vid2 = submeshTriangles[i + 2];

                    Vector3 faceNormal = Vector3.Cross(vertices[vid1] - vertices[vid0], vertices[vid2] - vertices[vid0]).normalized;

                    if (Vector3.Dot(faceNormal, normals[vid0]) < 0)
                    {
                        (vid1, vid2) = (vid2, vid1);
                    }

                    // Scale the vertices based on world scale.
                    Vector3 v0 = Vector3.Scale(vertices[vid0], transform.lossyScale);
                    Vector3 v1 = Vector3.Scale(vertices[vid1], transform.lossyScale);
                    Vector3 v2 = Vector3.Scale(vertices[vid2], transform.lossyScale);

                    // Transform the vertices to world space.
                    Vector3 wv0 = transform.TransformPoint(vertices[vid0]);
                    Vector3 wv1 = transform.TransformPoint(vertices[vid1]);
                    Vector3 wv2 = transform.TransformPoint(vertices[vid2]);

                    // Transform the normals to world space.
                    Vector3 wn0 = transform.TransformDirection(smoothNormals[vid0]).normalized;
                    Vector3 wn1 = transform.TransformDirection(smoothNormals[vid1]).normalized;
                    Vector3 wn2 = transform.TransformDirection(smoothNormals[vid2]).normalized;

                    // Compute lighting for each vertex (this can be a custom function).
                    Color cv0 = PSXLightingBaker.ComputeLighting(wv0, wn0);
                    Color cv1 = PSXLightingBaker.ComputeLighting(wv1, wn1);
                    Color cv2 = PSXLightingBaker.ComputeLighting(wv2, wn2);

                    // Convert vertices to PSX format, including fixed-point conversion and shading.
                    PSXVertex psxV0 = ConvertToPSXVertex(v0, GTEScaling, normals[vid0], uv[vid0], psxTexture?.Width ?? 0, psxTexture?.Height ?? 0);
                    PSXVertex psxV1 = ConvertToPSXVertex(v1, GTEScaling, normals[vid1], uv[vid1], psxTexture?.Width ?? 0, psxTexture?.Height ?? 0);
                    PSXVertex psxV2 = ConvertToPSXVertex(v2, GTEScaling, normals[vid2], uv[vid2], psxTexture?.Width ?? 0, psxTexture?.Height ?? 0);

                    // Apply lighting to the colors.
                    psxV0.r = (byte)Mathf.Clamp(cv0.r * 255, 0, 255);
                    psxV0.g = (byte)Mathf.Clamp(cv0.g * 255, 0, 255);
                    psxV0.b = (byte)Mathf.Clamp(cv0.b * 255, 0, 255);

                    psxV1.r = (byte)Mathf.Clamp(cv1.r * 255, 0, 255);
                    psxV1.g = (byte)Mathf.Clamp(cv1.g * 255, 0, 255);
                    psxV1.b = (byte)Mathf.Clamp(cv1.b * 255, 0, 255);

                    psxV2.r = (byte)Mathf.Clamp(cv2.r * 255, 0, 255);
                    psxV2.g = (byte)Mathf.Clamp(cv2.g * 255, 0, 255);
                    psxV2.b = (byte)Mathf.Clamp(cv2.b * 255, 0, 255);

                    // Add the constructed triangle to the mesh.
                    psxMesh.Triangles.Add(new Tri { v0 = psxV0, v1 = psxV1, v2 = psxV2, Texture = psxTexture });
                }
            }

            return psxMesh;
        }

        /// <summary>
        /// Converts a Unity vertex into a PSXVertex by applying fixed-point conversion, shading, and UV mapping.
        /// </summary>
        /// <param name="vertex">The position of the vertex.</param>
        /// <param name="normal">The normal vector at the vertex.</param>
        /// <param name="uv">Texture coordinates for the vertex.</param>
        /// <param name="lightDir">The light direction used for shading calculations.</param>
        /// <param name="lightColor">The color of the light affecting the vertex.</param>
        /// <param name="textureWidth">Width of the texture for UV scaling.</param>
        /// <param name="textureHeight">Height of the texture for UV scaling.</param>
        /// <returns>A PSXVertex with converted coordinates, normals, UVs, and color.</returns>
        private static PSXVertex ConvertToPSXVertex(Vector3 vertex, float GTEScaling, Vector3 normal, Vector2 uv, int textureWidth, int textureHeight)
        {


            static short clampPosition(float v) => (short)(Mathf.Clamp(v, -4f, 3.999f) * 4096);
            static byte clamp0255(float v) => (byte)(Mathf.Clamp(v, 0, 255));
            PSXVertex psxVertex = new PSXVertex
            {
                // Convert position to fixed-point, clamping values to a defined range.
<<<<<<< HEAD
                vx = (short)PSXTrig.ConvertCoordinateToPSX(vertex.x, GTEScaling),
                vy = (short)PSXTrig.ConvertCoordinateToPSX(-vertex.y, GTEScaling),
                vz = (short)PSXTrig.ConvertCoordinateToPSX(vertex.z, GTEScaling),

                // Convert normals to fixed-point.
                nx = (short)PSXTrig.ConvertCoordinateToPSX(normal.x),
                ny = (short)PSXTrig.ConvertCoordinateToPSX(-normal.y),
                nz = (short)PSXTrig.ConvertCoordinateToPSX(normal.z),

                // Map UV coordinates to a byte range after scaling based on texture dimensions.
                u = (byte)Mathf.Clamp(uv.x * (textureWidth - 1), 0, 255),
                v = (byte)Mathf.Clamp((1.0f - uv.y) * (textureHeight - 1), 0, 255),

                // Convert the computed color to a byte range.

=======
                vx = clampPosition(vertex.x),
                vy = clampPosition(-vertex.y),
                vz = clampPosition(vertex.z),

                // Convert normals to fixed-point.
                nx = clampPosition(normal.x),
                ny = clampPosition(-normal.y),
                nz = clampPosition(normal.z),

                // Map UV coordinates to a byte range after scaling based on texture dimensions.
                u = clamp0255(uv.x * (textureWidth - 1)),
                v = clamp0255((1.0f - uv.y) * (textureHeight - 1)),

                // Convert the computed color to a byte range.
                r = clamp0255(shadedColor.r * 255),
                g = clamp0255(shadedColor.g * 255),
                b = clamp0255(shadedColor.b * 255)
>>>>>>> c356649a
            };

            return psxVertex;
        }
    }
}<|MERGE_RESOLUTION|>--- conflicted
+++ resolved
@@ -200,7 +200,6 @@
             PSXVertex psxVertex = new PSXVertex
             {
                 // Convert position to fixed-point, clamping values to a defined range.
-<<<<<<< HEAD
                 vx = (short)PSXTrig.ConvertCoordinateToPSX(vertex.x, GTEScaling),
                 vy = (short)PSXTrig.ConvertCoordinateToPSX(-vertex.y, GTEScaling),
                 vz = (short)PSXTrig.ConvertCoordinateToPSX(vertex.z, GTEScaling),
@@ -215,26 +214,6 @@
                 v = (byte)Mathf.Clamp((1.0f - uv.y) * (textureHeight - 1), 0, 255),
 
                 // Convert the computed color to a byte range.
-
-=======
-                vx = clampPosition(vertex.x),
-                vy = clampPosition(-vertex.y),
-                vz = clampPosition(vertex.z),
-
-                // Convert normals to fixed-point.
-                nx = clampPosition(normal.x),
-                ny = clampPosition(-normal.y),
-                nz = clampPosition(normal.z),
-
-                // Map UV coordinates to a byte range after scaling based on texture dimensions.
-                u = clamp0255(uv.x * (textureWidth - 1)),
-                v = clamp0255((1.0f - uv.y) * (textureHeight - 1)),
-
-                // Convert the computed color to a byte range.
-                r = clamp0255(shadedColor.r * 255),
-                g = clamp0255(shadedColor.g * 255),
-                b = clamp0255(shadedColor.b * 255)
->>>>>>> c356649a
             };
 
             return psxVertex;
