using System.Collections.Generic;
using System.IO;
using System.Linq;
using UnityEditor;
using UnityEngine;

namespace SplashEdit.RuntimeCode
{

<<<<<<< HEAD
  [ExecuteInEditMode]
  public class PSXSceneExporter : MonoBehaviour
  {

    public float GTEScaling = 100.0f;

    private PSXObjectExporter[] _exporters;
    private TextureAtlas[] _atlases;

    private PSXData _psxData;

    private Vector2 selectedResolution;
    private bool dualBuffering;
    private bool verticalLayout;
    private List<ProhibitedArea> prohibitedAreas;

    public void Export()
    {
      _psxData = DataStorage.LoadData();
      selectedResolution = _psxData.OutputResolution;
      dualBuffering = _psxData.DualBuffering;
      verticalLayout = _psxData.VerticalBuffering;
      prohibitedAreas = _psxData.ProhibitedAreas;

      _exporters = FindObjectsByType<PSXObjectExporter>(FindObjectsSortMode.None);
      foreach (PSXObjectExporter exp in _exporters)
      {
        exp.CreatePSXTextures2D();
        exp.CreatePSXMesh(GTEScaling);
      }
      PackTextures();
      ExportFile();
    }

    void PackTextures()
=======
    [ExecuteInEditMode]
    public class PSXSceneExporter : MonoBehaviour
>>>>>>> c356649a
    {
        private PSXObjectExporter[] _exporters;

        private PSXData _psxData;
        private readonly string _psxDataPath = "Assets/PSXData.asset";

        private Vector2 selectedResolution;
        private bool dualBuffering;
        private bool verticalLayout;
        private List<ProhibitedArea> prohibitedAreas;
        private VRAMPixel[,] vramPixels;

<<<<<<< HEAD
      VRAMPacker tp = new VRAMPacker(framebuffers, prohibitedAreas);
      var packed = tp.PackTexturesIntoVRAM(_exporters);
      _exporters = packed.processedObjects;
      _atlases = packed.atlases;
=======
>>>>>>> c356649a


<<<<<<< HEAD
    void ExportFile()
    {

      string path = EditorUtility.SaveFilePanel("Select Output File", "", "output", "bin");
      int totalFaces = 0;

      // Lists for mesh data offsets.
      List<long> offsetPlaceholderPositions = new List<long>();
      List<long> meshDataOffsets = new List<long>();

      // Lists for atlas data offsets.
      List<long> atlasOffsetPlaceholderPositions = new List<long>();
      List<long> atlasDataOffsets = new List<long>();

      int clutCount = 0;

      // Cluts
      foreach (TextureAtlas atlas in _atlases)
      {
        foreach (var texture in atlas.ContainedTextures)
        {
          if (texture.ColorPalette != null)
          {
            clutCount++;
          }
        }
      }

      using (BinaryWriter writer = new BinaryWriter(File.Open(path, FileMode.Create)))
      {
        // Header
        writer.Write('S');
        writer.Write('P');
        writer.Write((ushort)1);
        writer.Write((ushort)_exporters.Length);
        writer.Write((ushort)_atlases.Length);
        writer.Write((ushort)clutCount);
        writer.Write((ushort)0);
        // Start of Metadata section

        // GameObject section (exporters)
        foreach (PSXObjectExporter exporter in _exporters)
        {
          // Write object's transform
          writer.Write((int)PSXTrig.ConvertCoordinateToPSX(exporter.transform.localToWorldMatrix.GetPosition().x, GTEScaling));
          writer.Write((int)PSXTrig.ConvertCoordinateToPSX(-exporter.transform.localToWorldMatrix.GetPosition().y, GTEScaling));
          writer.Write((int)PSXTrig.ConvertCoordinateToPSX(exporter.transform.localToWorldMatrix.GetPosition().z, GTEScaling));
          int[,] rotationMatrix = PSXTrig.ConvertRotationToPSXMatrix(exporter.transform.rotation);

          writer.Write((int)rotationMatrix[0, 0]);
          writer.Write((int)rotationMatrix[0, 1]);
          writer.Write((int)rotationMatrix[0, 2]);
          writer.Write((int)rotationMatrix[1, 0]);
          writer.Write((int)rotationMatrix[1, 1]);
          writer.Write((int)rotationMatrix[1, 2]);
          writer.Write((int)rotationMatrix[2, 0]);
          writer.Write((int)rotationMatrix[2, 1]);
          writer.Write((int)rotationMatrix[2, 2]);


          // Write placeholder for mesh data offset and record its position.
          offsetPlaceholderPositions.Add(writer.BaseStream.Position);
          writer.Write((int)0); // 4-byte placeholder for mesh data offset.

          writer.Write((int)exporter.Mesh.Triangles.Count);
        }

        // Atlas metadata section
        foreach (TextureAtlas atlas in _atlases)
        {
          // Write placeholder for texture atlas raw data offset.
          atlasOffsetPlaceholderPositions.Add(writer.BaseStream.Position);
          writer.Write((int)0); // 4-byte placeholder for atlas data offset.

          writer.Write((ushort)atlas.Width);
          writer.Write((ushort)TextureAtlas.Height);
          writer.Write((ushort)atlas.PositionX);
          writer.Write((ushort)atlas.PositionY);
        }

        // Cluts
        foreach (TextureAtlas atlas in _atlases)
        {
          foreach (var texture in atlas.ContainedTextures)
          {
            if (texture.ColorPalette != null)
            {
              foreach (VRAMPixel clutPixel in texture.ColorPalette)
              {
                writer.Write((ushort)clutPixel.Pack());
              }
              for (int i = texture.ColorPalette.Count; i < 256; i++)
              {
                writer.Write((ushort)0);
              }
              writer.Write((ushort)texture.ClutPackingX);
              writer.Write((ushort)texture.ClutPackingY);
              writer.Write((ushort)texture.ColorPalette.Count);
              writer.Write((ushort)0);
            }
          }
        }

        // Start of data section

        // Mesh data section: Write mesh data for each exporter.
        foreach (PSXObjectExporter exporter in _exporters)
        {
          AlignToFourBytes(writer);
          // Record the current offset for this exporter's mesh data.
          long meshDataOffset = writer.BaseStream.Position;
          meshDataOffsets.Add(meshDataOffset);

          totalFaces += exporter.Mesh.Triangles.Count;


          foreach (Tri tri in exporter.Mesh.Triangles)
          {
            int expander = 16 / ((int)tri.Texture.BitDepth);
            // Write vertices coordinates
            writer.Write((short)tri.v0.vx);
            writer.Write((short)tri.v0.vy);
            writer.Write((short)tri.v0.vz);

            writer.Write((short)tri.v1.vx);
            writer.Write((short)tri.v1.vy);
            writer.Write((short)tri.v1.vz);

            writer.Write((short)tri.v2.vx);
            writer.Write((short)tri.v2.vy);
            writer.Write((short)tri.v2.vz);

            // Write vertex normals for v0 only
            writer.Write((short)tri.v0.nx);
            writer.Write((short)tri.v0.ny);
            writer.Write((short)tri.v0.nz);

            // Write vertex colors with padding
            writer.Write((byte)tri.v0.r);
            writer.Write((byte)tri.v0.g);
            writer.Write((byte)tri.v0.b);
            writer.Write((byte)0); // padding

            writer.Write((byte)tri.v1.r);
            writer.Write((byte)tri.v1.g);
            writer.Write((byte)tri.v1.b);
            writer.Write((byte)0); // padding

            writer.Write((byte)tri.v2.r);
            writer.Write((byte)tri.v2.g);
            writer.Write((byte)tri.v2.b);
            writer.Write((byte)0); // padding

            // Write UVs for each vertex, adjusting for texture packing
            writer.Write((byte)(tri.v0.u + tri.Texture.PackingX * expander));
            writer.Write((byte)(tri.v0.v + tri.Texture.PackingY));

            writer.Write((byte)(tri.v1.u + tri.Texture.PackingX * expander));
            writer.Write((byte)(tri.v1.v + tri.Texture.PackingY));

            writer.Write((byte)(tri.v2.u + tri.Texture.PackingX * expander));
            writer.Write((byte)(tri.v2.v + tri.Texture.PackingY));

            writer.Write((ushort)0); // padding


            TPageAttr tpage = new TPageAttr();
            tpage.SetPageX(tri.Texture.TexpageX);
            tpage.SetPageY(tri.Texture.TexpageY);
            switch (tri.Texture.BitDepth)
            {
              case PSXBPP.TEX_4BIT:
                tpage.Set(TPageAttr.ColorMode.Mode4Bit);
                break;
              case PSXBPP.TEX_8BIT:
                tpage.Set(TPageAttr.ColorMode.Mode8Bit);
                break;
              case PSXBPP.TEX_16BIT:
                tpage.Set(TPageAttr.ColorMode.Mode16Bit);
                break;
            }
            tpage.SetDithering(true);
            writer.Write((ushort)tpage.info);
            writer.Write((ushort)tri.Texture.ClutPackingX);
            writer.Write((ushort)tri.Texture.ClutPackingY);
            writer.Write((ushort)0);
          }
        }

        // Atlas data section: Write raw texture data for each atlas.
        foreach (TextureAtlas atlas in _atlases)
        {
          AlignToFourBytes(writer);
          // Record the current offset for this atlas's data.
          long atlasDataOffset = writer.BaseStream.Position;
          atlasDataOffsets.Add(atlasDataOffset);

          // Write the atlas's raw texture data.
          for (int y = 0; y < atlas.vramPixels.GetLength(1); y++)
          {
            for (int x = 0; x < atlas.vramPixels.GetLength(0); x++)
            {
              writer.Write(atlas.vramPixels[x, y].Pack());
            }
          }
        }

        // Backfill the mesh data offsets into the metadata section.
        if (offsetPlaceholderPositions.Count == meshDataOffsets.Count)
        {
          for (int i = 0; i < offsetPlaceholderPositions.Count; i++)
          {
            writer.Seek((int)offsetPlaceholderPositions[i], SeekOrigin.Begin);
            writer.Write((int)meshDataOffsets[i]);
          }
        }
        else
        {
          Debug.LogError("Mismatch between metadata mesh offset placeholders and mesh data blocks!");
        }

        // Backfill the atlas data offsets into the metadata section.
        if (atlasOffsetPlaceholderPositions.Count == atlasDataOffsets.Count)
        {
          for (int i = 0; i < atlasOffsetPlaceholderPositions.Count; i++)
          {
            writer.Seek((int)atlasOffsetPlaceholderPositions[i], SeekOrigin.Begin);
            writer.Write((int)atlasDataOffsets[i]);
          }
        }
        else
        {
          Debug.LogError("Mismatch between atlas offset placeholders and atlas data blocks!");
        }
      }
      Debug.Log(totalFaces);
    }

    void AlignToFourBytes(BinaryWriter writer)
    {
      long position = writer.BaseStream.Position;
      int padding = (int)(4 - (position % 4)) % 4; // Compute needed padding
      writer.Write(new byte[padding]); // Write zero padding
    }

    void OnDrawGizmos()

    {

      Gizmos.DrawIcon(transform.position, "Packages/net.psxsplash.splashedit/Icons/PSXSceneExporter.png", true);
      Vector3 sceneOrigin = new Vector3(0, 0, 0);
      Vector3 cubeSize = new Vector3(8.0f * GTEScaling, 8.0f * GTEScaling, 8.0f * GTEScaling);
      Gizmos.color = Color.red;
      Gizmos.DrawWireCube(sceneOrigin, cubeSize);

    }

  }
=======
        public void Export()
        {
            _psxData = Utils.LoadData(out selectedResolution, out dualBuffering, out verticalLayout, out prohibitedAreas);
            _exporters = FindObjectsByType<PSXObjectExporter>(FindObjectsSortMode.None);
            foreach (PSXObjectExporter exp in _exporters)
            {
                exp.CreatePSXTexture2D();
                exp.CreatePSXMesh();
            }
            PackTextures();
            ExportFile();
        }

        void PackTextures()
        {
            (Rect buffer1, Rect buffer2) = Utils.BufferForResolution(selectedResolution, verticalLayout);

            List<Rect> framebuffers = new List<Rect> { buffer1 };
            if (dualBuffering)
            {
                framebuffers.Add(buffer2);
            }

            VRAMPacker tp = new VRAMPacker(framebuffers, prohibitedAreas);
            var packed = tp.PackTexturesIntoVRAM(_exporters);
            _exporters = packed.processedObjects;
            vramPixels = packed._vramPixels;

        }

        void ExportFile()
        {
            string path = EditorUtility.SaveFilePanel("Select Output File", "", "output", "bin");
            int totalFaces = 0;
            using (BinaryWriter writer = new BinaryWriter(File.Open(path, FileMode.Create)))
            {
                // VramPixels are always 1MB
                for (int y = 0; y < vramPixels.GetLength(1); y++)
                {
                    for (int x = 0; x < vramPixels.GetLength(0); x++)
                    {
                        writer.Write(vramPixels[x, y].Pack());
                    }
                }
                writer.Write((ushort)_exporters.Length);
                foreach (PSXObjectExporter exporter in _exporters)
                {

                    int expander = 16 / ((int)exporter.Texture.BitDepth);

                    totalFaces += exporter.Mesh.Triangles.Count;
                    writer.Write((ushort)exporter.Mesh.Triangles.Count);
                    writer.Write((byte)exporter.Texture.BitDepth);
                    writer.Write((byte)exporter.Texture.TexpageX);
                    writer.Write((byte)exporter.Texture.TexpageY);
                    writer.Write((ushort)exporter.Texture.ClutPackingX);
                    writer.Write((ushort)exporter.Texture.ClutPackingY);
                    writer.Write((byte)0);
                    void writePSXVertex(PSXVertex vertex)
                    {
                        writer.Write((short)vertex.vx);
                        writer.Write((short)vertex.vy);
                        writer.Write((short)vertex.vz);
                        writer.Write((short)vertex.nx);
                        writer.Write((short)vertex.ny);
                        writer.Write((short)vertex.nz);
                        writer.Write((byte)(vertex.u + exporter.Texture.PackingX * expander));
                        writer.Write((byte)(vertex.v + exporter.Texture.PackingY));
                        writer.Write((byte)vertex.r);
                        writer.Write((byte)vertex.g);
                        writer.Write((byte)vertex.b);
                        for (int i = 0; i < 7; i++) writer.Write((byte)0);
                    }
                    foreach (Tri tri in exporter.Mesh.Triangles)
                    {
                        writePSXVertex(tri.v0);
                        writePSXVertex(tri.v1);
                        writePSXVertex(tri.v2);
                    }
                }
            }
            Debug.Log(totalFaces);
        }

        void OnDrawGizmos()
        {
            Gizmos.DrawIcon(transform.position, "Packages/net.psxsplash.splashedit/Icons/PSXSceneExporter.png", true);
        }
    }
>>>>>>> c356649a
}<|MERGE_RESOLUTION|>--- conflicted
+++ resolved
@@ -7,7 +7,6 @@
 namespace SplashEdit.RuntimeCode
 {
 
-<<<<<<< HEAD
   [ExecuteInEditMode]
   public class PSXSceneExporter : MonoBehaviour
   {
@@ -42,14 +41,6 @@
       ExportFile();
     }
 
-    void PackTextures()
-=======
-    [ExecuteInEditMode]
-    public class PSXSceneExporter : MonoBehaviour
->>>>>>> c356649a
-    {
-        private PSXObjectExporter[] _exporters;
-
         private PSXData _psxData;
         private readonly string _psxDataPath = "Assets/PSXData.asset";
 
@@ -59,16 +50,14 @@
         private List<ProhibitedArea> prohibitedAreas;
         private VRAMPixel[,] vramPixels;
 
-<<<<<<< HEAD
+
       VRAMPacker tp = new VRAMPacker(framebuffers, prohibitedAreas);
       var packed = tp.PackTexturesIntoVRAM(_exporters);
       _exporters = packed.processedObjects;
       _atlases = packed.atlases;
-=======
->>>>>>> c356649a
-
-
-<<<<<<< HEAD
+
+    }
+
     void ExportFile()
     {
 
@@ -327,95 +316,4 @@
     }
 
   }
-=======
-        public void Export()
-        {
-            _psxData = Utils.LoadData(out selectedResolution, out dualBuffering, out verticalLayout, out prohibitedAreas);
-            _exporters = FindObjectsByType<PSXObjectExporter>(FindObjectsSortMode.None);
-            foreach (PSXObjectExporter exp in _exporters)
-            {
-                exp.CreatePSXTexture2D();
-                exp.CreatePSXMesh();
-            }
-            PackTextures();
-            ExportFile();
-        }
-
-        void PackTextures()
-        {
-            (Rect buffer1, Rect buffer2) = Utils.BufferForResolution(selectedResolution, verticalLayout);
-
-            List<Rect> framebuffers = new List<Rect> { buffer1 };
-            if (dualBuffering)
-            {
-                framebuffers.Add(buffer2);
-            }
-
-            VRAMPacker tp = new VRAMPacker(framebuffers, prohibitedAreas);
-            var packed = tp.PackTexturesIntoVRAM(_exporters);
-            _exporters = packed.processedObjects;
-            vramPixels = packed._vramPixels;
-
-        }
-
-        void ExportFile()
-        {
-            string path = EditorUtility.SaveFilePanel("Select Output File", "", "output", "bin");
-            int totalFaces = 0;
-            using (BinaryWriter writer = new BinaryWriter(File.Open(path, FileMode.Create)))
-            {
-                // VramPixels are always 1MB
-                for (int y = 0; y < vramPixels.GetLength(1); y++)
-                {
-                    for (int x = 0; x < vramPixels.GetLength(0); x++)
-                    {
-                        writer.Write(vramPixels[x, y].Pack());
-                    }
-                }
-                writer.Write((ushort)_exporters.Length);
-                foreach (PSXObjectExporter exporter in _exporters)
-                {
-
-                    int expander = 16 / ((int)exporter.Texture.BitDepth);
-
-                    totalFaces += exporter.Mesh.Triangles.Count;
-                    writer.Write((ushort)exporter.Mesh.Triangles.Count);
-                    writer.Write((byte)exporter.Texture.BitDepth);
-                    writer.Write((byte)exporter.Texture.TexpageX);
-                    writer.Write((byte)exporter.Texture.TexpageY);
-                    writer.Write((ushort)exporter.Texture.ClutPackingX);
-                    writer.Write((ushort)exporter.Texture.ClutPackingY);
-                    writer.Write((byte)0);
-                    void writePSXVertex(PSXVertex vertex)
-                    {
-                        writer.Write((short)vertex.vx);
-                        writer.Write((short)vertex.vy);
-                        writer.Write((short)vertex.vz);
-                        writer.Write((short)vertex.nx);
-                        writer.Write((short)vertex.ny);
-                        writer.Write((short)vertex.nz);
-                        writer.Write((byte)(vertex.u + exporter.Texture.PackingX * expander));
-                        writer.Write((byte)(vertex.v + exporter.Texture.PackingY));
-                        writer.Write((byte)vertex.r);
-                        writer.Write((byte)vertex.g);
-                        writer.Write((byte)vertex.b);
-                        for (int i = 0; i < 7; i++) writer.Write((byte)0);
-                    }
-                    foreach (Tri tri in exporter.Mesh.Triangles)
-                    {
-                        writePSXVertex(tri.v0);
-                        writePSXVertex(tri.v1);
-                        writePSXVertex(tri.v2);
-                    }
-                }
-            }
-            Debug.Log(totalFaces);
-        }
-
-        void OnDrawGizmos()
-        {
-            Gizmos.DrawIcon(transform.position, "Packages/net.psxsplash.splashedit/Icons/PSXSceneExporter.png", true);
-        }
-    }
->>>>>>> c356649a
 }